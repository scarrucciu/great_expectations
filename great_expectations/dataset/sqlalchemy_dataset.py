from __future__ import division

from great_expectations.dataset import Dataset

from functools import wraps
import inspect
from six import PY3

from .util import DocInherit, parse_result_format, create_multiple_expectations

import sqlalchemy as sa
from sqlalchemy.engine import reflection

from numbers import Number


class MetaSqlAlchemyDataset(Dataset):

    def __init__(self, *args, **kwargs):
        super(MetaSqlAlchemyDataset, self).__init__(*args, **kwargs)

    @classmethod
    def column_map_expectation(cls, func):
        """For SqlAlchemy, this decorator allows individual column_map_expectations to simply return the filter
        that describes the expected condition on their data.

        The decorator will then use that filter to obtain unexpected elements, relevant counts, and return the formatted
        object.
        """
        if PY3:
            argspec = inspect.getfullargspec(func)[0][1:]
        else:
            argspec = inspect.getargspec(func)[0][1:]

        @cls.expectation(argspec)
        @wraps(func)
        def inner_wrapper(self, column, mostly=None, result_format=None, *args, **kwargs):
            if result_format is None:
                result_format = self.default_expectation_args["result_format"]

            result_format = parse_result_format(result_format)

            if result_format['result_format'] == 'COMPLETE':
                unexpected_count_limit = None
            else:
                unexpected_count_limit = result_format['partial_unexpected_count']

            expected_condition = func(self, column, *args, **kwargs)

            # FIXME Temporary Fix for counting missing values
            # Added to compensate when an ignore_values argument is added to the expectation
            ignore_values = [None]
            if func.__name__ in ['expect_column_values_to_not_be_null', 'expect_column_values_to_be_null']:
                ignore_values = []

            count_query = sa.select([
                sa.func.count().label('element_count'),
                sa.func.sum(
                    sa.case([(sa.or_(
                        sa.column(column).in_(ignore_values),
                        # Below is necessary b/c sa.in_() uses `==` but None != None
                        # But we only consider this if None is actually in the list of ignore values
                        sa.column(column).is_(None) if None in ignore_values else False), 1)], else_=0)
                ).label('null_count'),
                sa.func.sum(
                    sa.case([(sa.and_(sa.not_(expected_condition),
                                      sa.column(column).is_(None) == False if None in ignore_values else True),
                              1)], else_=0)
                ).label('unexpected_count')
            ]).select_from(self._table)

            count_results = dict(self.engine.execute(count_query).fetchone())

            # Handle case of empty table gracefully:
            if "element_count" not in count_results or count_results["element_count"] is None:
                count_results["element_count"] = 0
            if "null_count" not in count_results or count_results["null_count"] is None:
                count_results["null_count"] = 0
            if "unexpected_count" not in count_results or count_results["unexpected_count"] is None:
                count_results["unexpected_count"] = 0

            # Retrieve unexpected  values
            unexpected_query_results = self.engine.execute(
                sa.select([sa.column(column)]).select_from(self._table).where(
                    sa.and_(sa.not_(expected_condition),
                            sa.or_(
                                # SA normally evaluates `== None` as `IS NONE`. However `sa.in_()`
                                # replaces `None` as `NULL` in the list and incorrectly uses `== NULL`
                                sa.column(column).is_(
                                    None) == False if None in ignore_values else False,
                                # Ignore any other values that are in the ignore list
                                sa.column(column).in_(ignore_values) == False))
                ).limit(unexpected_count_limit)
            )

            nonnull_count = count_results['element_count'] - \
                count_results['null_count']
            maybe_limited_unexpected_list = [x[column]
                                             for x in unexpected_query_results.fetchall()]
            success_count = nonnull_count - count_results['unexpected_count']
            success, percent_success = self._calc_map_expectation_success(
                success_count, nonnull_count, mostly)

            return_obj = self._format_column_map_output(
                result_format, success,
                count_results['element_count'], nonnull_count,
                maybe_limited_unexpected_list, None
            )

            if func.__name__ in ['expect_column_values_to_not_be_null', 'expect_column_values_to_be_null']:
                # These results are unnecessary for the above expectations
                del return_obj['result']['unexpected_percent_nonmissing']
                try:
                    del return_obj['result']['partial_unexpected_counts']
                except KeyError:
                    pass

            return return_obj

        inner_wrapper.__name__ = func.__name__
        inner_wrapper.__doc__ = func.__doc__

        return inner_wrapper

    @classmethod
    def column_aggregate_expectation(cls, func):
        """Constructs an expectation using column-aggregate semantics.
        """
        if PY3:
            argspec = inspect.getfullargspec(func)[0][1:]
        else:
            argspec = inspect.getargspec(func)[0][1:]

        @cls.expectation(argspec)
        @wraps(func)
        def inner_wrapper(self, column, result_format=None, *args, **kwargs):

            if result_format is None:
                result_format = self.default_expectation_args["result_format"]

            result_format = parse_result_format(result_format)

            evaluation_result = func(self, column, *args, **kwargs)

            if 'success' not in evaluation_result:
                raise ValueError(
                    "Column aggregate expectation failed to return required information: success")

            if 'result' not in evaluation_result:
                raise ValueError(
                    "Column aggregate expectation failed to return required information: result")

            if 'observed_value' not in evaluation_result['result']:
                raise ValueError(
                    "Column aggregate expectation failed to return required information: result.observed_value")

            return_obj = {
                'success': bool(evaluation_result['success'])
            }

            if result_format['result_format'] == 'BOOLEAN_ONLY':
                return return_obj

            # Use the element and null count information from a column_aggregate_expectation if it is needed
            # it anyway to avoid an extra trip to the database

            if 'element_count' not in evaluation_result and 'null_count' not in evaluation_result:
                count_query = sa.select([
                    sa.func.count().label('element_count'),
                    sa.func.sum(
                        sa.case([(sa.column(column) == None, 1)], else_=0)
                    ).label('null_count'),
                ]).select_from(self._table)

                count_results = dict(
                    self.engine.execute(count_query).fetchone())

                # Handle case of empty table gracefully:
                if "element_count" not in count_results or count_results["element_count"] is None:
                    count_results["element_count"] = 0
                if "null_count" not in count_results or count_results["null_count"] is None:
                    count_results["null_count"] = 0

                return_obj['result'] = {
                    'observed_value': evaluation_result['result']['observed_value'],
                    "element_count": count_results['element_count'],
                    "missing_count": count_results['null_count'],
                    "missing_percent": count_results['null_count'] / count_results['element_count'] if count_results['element_count'] > 0 else None
                }
            else:
                return_obj['result'] = {
                    'observed_value': evaluation_result['result']['observed_value'],
                    "element_count": evaluation_result["element_count"],
                    "missing_count": evaluation_result["null_count"],
                    "missing_percent": evaluation_result['null_count'] / evaluation_result['element_count'] if evaluation_result['element_count'] > 0 else None
                }

            if result_format['result_format'] == 'BASIC':
                return return_obj

            if 'details' in evaluation_result['result']:
                return_obj['result']['details'] = evaluation_result['result']['details']

            if result_format['result_format'] in ["SUMMARY", "COMPLETE"]:
                return return_obj

            raise ValueError("Unknown result_format %s." %
                             (result_format['result_format'],))

        return inner_wrapper


class SqlAlchemyDataset(MetaSqlAlchemyDataset):

    def __init__(self, table_name=None, engine=None, connection_string=None,
                 custom_sql=None, schema=None, *args, **kwargs):
        if table_name is None:
            raise ValueError("No table_name provided.")

        self._table = sa.Table(table_name, sa.MetaData(), schema=schema)

        if engine is None and connection_string is None:
            raise ValueError("Engine or connection_string must be provided.")

        if engine is not None:
            self.engine = engine

        else:
            try:
                self.engine = sa.create_engine(connection_string)
            except Exception as err:
                # Currently we do no error handling if the engine doesn't work out of the box.
                raise err

        if schema is not None and custom_sql is not None:
            # temporary table will be written to temp schema, so don't allow
            # a user-defined schema
            raise ValueError("Cannot specify both schema and custom_sql.")


        if custom_sql:
            self.create_temporary_table(table_name, custom_sql)

        insp = reflection.Inspector.from_engine(engine)
        self.columns = insp.get_columns(table_name, schema=schema)

        # Only call super once connection is established and table_name and columns known to allow autoinspection
        super(SqlAlchemyDataset, self).__init__(*args, **kwargs)


    def create_temporary_table(self, table_name, custom_sql):
        """
        Create Temporary table based on sql query. This will be used as a basis for executing expectations.
        WARNING: this feature is new in v0.4.
        It hasn't been tested in all SQL dialects, and may change based on community feedback.
        :param custom_sql:
        """
        stmt = "CREATE TEMPORARY TABLE {table_name} AS {custom_sql}".format(
            table_name=table_name, custom_sql=custom_sql)
        self.engine.execute(stmt)

    def _is_numeric_column(self, column):
        for col in self.columns:
            if (col['name'] == column and
                    isinstance(col['type'],
                               (sa.types.Integer, sa.types.BigInteger, sa.types.Float,
                                sa.types.Numeric, sa.types.SmallInteger, sa.types.Boolean)
                               )
                ):
                return True

        return False

    ###
    ###
    ###
    #
    # Table level implementations
    #
    ###
    ###
    ###

    @DocInherit
    @Dataset.expectation(['value'])
    def expect_table_row_count_to_equal(self,
                                        value=None,
                                        result_format=None, include_config=False, catch_exceptions=None, meta=None
                                        ):
        # Assert that min_value and max_value are integers
        try:
            if value is not None:
                float(value).is_integer()

        except ValueError:
            raise ValueError("value must an integer")

        if value is None:
            raise ValueError("value must be provided")

<<<<<<< HEAD
        count_query = sa.select([sa.func.count()]).select_from(
            sa.table(self.table_name))
=======
        count_query = sa.select([sa.func.count()]).select_from(self._table)
>>>>>>> e3ea376b
        row_count = self.engine.execute(count_query).scalar()

        return {
            'success': row_count == value,
            'result': {
                'observed_value': row_count
            }
        }

    @DocInherit
    @Dataset.expectation(['min_value', 'max_value'])
    def expect_table_row_count_to_be_between(self,
                                             min_value=0,
                                             max_value=None,
                                             result_format=None, include_config=False, catch_exceptions=None, meta=None
                                             ):
        # Assert that min_value and max_value are integers
        try:
            if min_value is not None:
                float(min_value).is_integer()

            if max_value is not None:
                float(max_value).is_integer()

        except ValueError:
            raise ValueError("min_value and max_value must be integers")

<<<<<<< HEAD
        count_query = sa.select([sa.func.count()]).select_from(
            sa.table(self.table_name))
=======
        count_query = sa.select([sa.func.count()]).select_from(self._table)
>>>>>>> e3ea376b
        row_count = self.engine.execute(count_query).scalar()

        if min_value != None and max_value != None:
            outcome = row_count >= min_value and row_count <= max_value

        elif min_value == None and max_value != None:
            outcome = row_count <= max_value

        elif min_value != None and max_value == None:
            outcome = row_count >= min_value

        return {
            'success': outcome,
            'result': {
                'observed_value': row_count
            }
        }

    @DocInherit
    @Dataset.expectation(['column_list'])
    def expect_table_columns_to_match_ordered_list(self, column_list,
                                                   result_format=None, include_config=False, catch_exceptions=None, meta=None):

        if [col['name'] for col in self.columns] == list(column_list):
            return {
                "success": True
            }
        else:
            return {
                "success": False
            }

    @DocInherit
    @Dataset.expectation(['column'])
    def expect_column_to_exist(self,
                               column, column_index=None, result_format=None, include_config=False,
                               catch_exceptions=None, meta=None
                               ):

        col_names = [col['name'] for col in self.columns]

        if column_index is None:
            success = column in col_names
        else:
            try:
                col_index = col_names.index(column)
                success = (column_index == col_index)
            except ValueError:
                success = False

        return {
            'success': success
        }

    ###
    ###
    ###
    #
    # Column Map Expectation Implementations
    #
    ###
    ###
    ###

    @DocInherit
    @MetaSqlAlchemyDataset.column_map_expectation
    def expect_column_values_to_be_null(self,
                                        column,
                                        mostly=None,
                                        result_format=None, include_config=False, catch_exceptions=None, meta=None
                                        ):

        return sa.column(column) == None

    @DocInherit
    @MetaSqlAlchemyDataset.column_map_expectation
    def expect_column_values_to_not_be_null(self,
                                            column,
                                            mostly=None,
                                            result_format=None, include_config=False, catch_exceptions=None, meta=None
                                            ):

        return sa.column(column) != None

    @DocInherit
    @MetaSqlAlchemyDataset.column_map_expectation
    def expect_column_values_to_be_in_set(self,
                                          column,
                                          value_set,
                                          mostly=None,
                                          result_format=None, include_config=False, catch_exceptions=None, meta=None
                                          ):
        return sa.column(column).in_(tuple(value_set))

    @DocInherit
    @MetaSqlAlchemyDataset.column_map_expectation
    def expect_column_values_to_not_be_in_set(self,
                                              column,
                                              value_set,
                                              mostly=None,
                                              result_format=None, include_config=False, catch_exceptions=None, meta=None
                                              ):
        return sa.column(column).notin_(tuple(value_set))

    @DocInherit
    @MetaSqlAlchemyDataset.column_map_expectation
    def expect_column_values_to_be_between(self,
                                           column,
                                           min_value=None,
                                           max_value=None,
                                           allow_cross_type_comparisons=None,
                                           parse_strings_as_datetimes=None,
                                           mostly=None,
                                           result_format=None, include_config=False, catch_exceptions=None, meta=None
                                           ):
        if parse_strings_as_datetimes is not None:
            raise ValueError(
                "parse_strings_as_datetimes is not currently supported in SqlAlchemy.")

        if min_value != None and max_value != None and min_value > max_value:
            raise ValueError("min_value cannot be greater than max_value")

        if min_value is None and max_value is None:
            raise ValueError("min_value and max_value cannot both be None")

        if min_value is None:
            return sa.column(column) <= max_value

        elif max_value is None:
            return min_value <= sa.column(column)

        else:
            return sa.and_(
                min_value <= sa.column(column),
                sa.column(column) <= max_value
            )

    @DocInherit
    @MetaSqlAlchemyDataset.column_map_expectation
    def expect_column_value_lengths_to_equal(self,
                                             column,
                                             value,
                                             mostly=None,
                                             result_format=None, include_config=False, catch_exceptions=None, meta=None
                                             ):
        return sa.func.length(sa.column(column)) == value

    @DocInherit
    @MetaSqlAlchemyDataset.column_map_expectation
    def expect_column_value_lengths_to_be_between(self,
                                                  column,
                                                  min_value=None,
                                                  max_value=None,
                                                  mostly=None,
                                                  result_format=None, include_config=False, catch_exceptions=None, meta=None
                                                  ):

        if min_value is None and max_value is None:
            raise ValueError("min_value and max_value cannot both be None")

        # Assert that min_value and max_value are integers
        try:
            if min_value is not None and not float(min_value).is_integer():
                raise ValueError("min_value and max_value must be integers")

            if max_value is not None and not float(max_value).is_integer():
                raise ValueError("min_value and max_value must be integers")

        except ValueError:
            raise ValueError("min_value and max_value must be integers")

        if min_value is not None and max_value is not None:
            return sa.and_(sa.func.length(sa.column(column)) >= min_value,
                           sa.func.length(sa.column(column)) <= max_value)

        elif min_value is None and max_value is not None:
            return sa.func.length(sa.column(column)) <= max_value

        elif min_value is not None and max_value is None:
            return sa.func.length(sa.column(column)) >= min_value

    ###
    ###
    ###
    #
    # Column Aggregate Expectation Implementations
    #
    ###
    ###
    ###

    @DocInherit
    @MetaSqlAlchemyDataset.column_aggregate_expectation
    def expect_column_max_to_be_between(self,
                                        column,
                                        min_value=None,
                                        max_value=None,
                                        parse_strings_as_datetimes=None,
                                        output_strftime_format=None,
                                        result_format=None, include_config=False, catch_exceptions=None, meta=None
                                        ):

        if min_value is None and max_value is None:
            raise ValueError("min_value and max_value cannot both be None")

        if parse_strings_as_datetimes:
            raise ValueError(
                "parse_strings_as_datetimes is not supported in SqlAlchemy")

        col_max = self.engine.execute(
<<<<<<< HEAD
            sa.select([sa.func.max(sa.column(column))]).select_from(
                sa.table(self.table_name))
=======
            sa.select([sa.func.max(sa.column(column))]).select_from(self._table)
>>>>>>> e3ea376b
        ).scalar()

        # Handle possible missing values
        if col_max is None:
            return {
                'success': False,
                'result': {
                    'observed_value': col_max
                }
            }
        else:
            if min_value is not None and max_value is not None:
                success = (min_value <= col_max) and (col_max <= max_value)

            elif min_value is None and max_value is not None:
                success = (col_max <= max_value)

            elif min_value is not None and max_value is None:
                success = (min_value <= col_max)

            return {
                'success': success,
                'result': {
                    'observed_value': col_max
                }
            }

    @DocInherit
    @MetaSqlAlchemyDataset.column_aggregate_expectation
    def expect_column_min_to_be_between(self,
                                        column,
                                        min_value=None,
                                        max_value=None,
                                        parse_strings_as_datetimes=None,
                                        output_strftime_format=None,
                                        result_format=None, include_config=False, catch_exceptions=None, meta=None
                                        ):

        if min_value is None and max_value is None:
            raise ValueError("min_value and max_value cannot both be None")

        if parse_strings_as_datetimes:
            raise ValueError(
                "parse_strings_as_datetimes is not supported in SqlAlchemy")

        col_min = self.engine.execute(
<<<<<<< HEAD
            sa.select([sa.func.min(sa.column(column))]).select_from(
                sa.table(self.table_name))
=======
            sa.select([sa.func.min(sa.column(column))]).select_from(self._table)
>>>>>>> e3ea376b
        ).scalar()

        # Handle possible missing values
        if col_min is None:
            return {
                'success': False,
                'result': {
                    'observed_value': col_min
                }
            }
        else:
            if min_value is not None and max_value is not None:
                success = (min_value <= col_min) and (col_min <= max_value)

            elif min_value is None and max_value is not None:
                success = (col_min <= max_value)

            elif min_value is not None and max_value is None:
                success = (min_value <= col_min)

            return {
                'success': success,
                'result': {
                    'observed_value': col_min
                }
            }

    @DocInherit
    @MetaSqlAlchemyDataset.column_aggregate_expectation
    def expect_column_sum_to_be_between(self,
                                        column,
                                        min_value=None,
                                        max_value=None,
                                        result_format=None, include_config=False, catch_exceptions=None, meta=None
                                        ):

        if min_value is None and max_value is None:
            raise ValueError("min_value and max_value cannot both be None")

        col_sum = self.engine.execute(
<<<<<<< HEAD
            sa.select([sa.func.sum(sa.column(column))]).select_from(
                sa.table(self.table_name))
=======
            sa.select([sa.func.sum(sa.column(column))]).select_from(self._table)
>>>>>>> e3ea376b
        ).scalar()

        # Handle possible missing values
        if col_sum is None:
            return {
                'success': False,
                'result': {
                    'observed_value': col_sum
                }
            }
        else:
            if min_value is not None and max_value is not None:
                success = (min_value <= col_sum) and (col_sum <= max_value)

            elif min_value is None and max_value is not None:
                success = (col_sum <= max_value)

            elif min_value is not None and max_value is None:
                success = (min_value <= col_sum)

            return {
                'success': success,
                'result': {
                    'observed_value': col_sum
                }
            }

    @DocInherit
    @MetaSqlAlchemyDataset.column_aggregate_expectation
    def expect_column_mean_to_be_between(self,
                                         column,
                                         min_value=None,
                                         max_value=None,
                                         result_format=None, include_config=False, catch_exceptions=None, meta=None
                                         ):

        if min_value is None and max_value is None:
            raise ValueError("min_value and max_value cannot both be None")

        if min_value is not None and not isinstance(min_value, (Number)):
            raise ValueError("min_value must be a number")

        if max_value is not None and not isinstance(max_value, (Number)):
            raise ValueError("max_value must be a number")

        if not self._is_numeric_column(column):
            raise ValueError("column is not numeric")

        col_avg = self.engine.execute(
<<<<<<< HEAD
            sa.select([sa.func.avg(sa.column(column))]).select_from(
                sa.table(self.table_name))
=======
            sa.select([sa.func.avg(sa.column(column))]).select_from(self._table)
>>>>>>> e3ea376b
        ).scalar()

        # Handle possible missing values
        if col_avg is None:
            return {
                'success': False,
                'result': {
                    'observed_value': col_avg
                }
            }
        else:
            if min_value != None and max_value != None:
                success = (min_value <= col_avg) and (col_avg <= max_value)

            elif min_value == None and max_value != None:
                success = (col_avg <= max_value)

            elif min_value != None and max_value == None:
                success = (min_value <= col_avg)

            return {
                'success': success,
                'result': {
                    'observed_value': col_avg
                }
            }

    @DocInherit
    @MetaSqlAlchemyDataset.column_aggregate_expectation
    def expect_column_median_to_be_between(self,
                                           column,
                                           min_value=None,
                                           max_value=None,
                                           result_format=None, include_config=False, catch_exceptions=None, meta=None
                                           ):

        if min_value is None and max_value is None:
            raise ValueError("min_value and max_value cannot both be None")

        # Inspiration from https://stackoverflow.com/questions/942620/missing-median-aggregate-function-in-django
        count_query = self.engine.execute(
            sa.select([
                sa.func.count().label("element_count"),
                sa.func.sum(
                    sa.case([(sa.column(column) == None, 1)], else_=0)
                ).label('null_count')
            ]).select_from(self._table)
        )

        counts = dict(count_query.fetchone())

        # Handle empty counts
        if "element_count" not in counts or counts["element_count"] is None:
            counts["element_count"] = 0
        if "null_count" not in counts or counts["null_count"] is None:
            counts["null_count"] = 0

        # The number of non-null/non-ignored values
        nonnull_count = counts['element_count'] - counts['null_count']

        element_values = self.engine.execute(
            sa.select([sa.column(column)]).order_by(sa.column(column)).where(
                sa.column(column) != None
            ).offset(nonnull_count // 2 - 1).limit(2).select_from(self._table)
        )

        column_values = list(element_values.fetchall())

        if len(column_values) == 0:
            return {
                'success': False,
                'result': {
                    'observed_value': None
                }
            }
        else:
            if nonnull_count % 2 == 0:
                # An even number of column values: take the average of the two center values
                column_median = (
                    column_values[0][0] +  # left center value
                    column_values[1][0]        # right center value
                ) / 2.0  # Average center values
            else:
                # An odd number of column values, we can just take the center value
                column_median = column_values[1][0]  # True center value

            return {
                'success':
                    ((min_value is None) or (min_value <= column_median)) and
                    ((max_value is None) or (column_median <= max_value)),
                'result': {
                    'observed_value': column_median
                    }
            }

    @MetaSqlAlchemyDataset.column_map_expectation
    def expect_column_values_to_be_unique(self, column, mostly=None,
                                          result_format=None, include_config=False, catch_exceptions=None, meta=None):
        # Duplicates are found by filtering a group by query
        dup_query = sa.select([sa.column(column)]).\
            select_from(self._table).\
            group_by(sa.column(column)).\
            having(sa.func.count(sa.column(column)) > 1)

        return sa.column(column).notin_(dup_query)


    @DocInherit
    @MetaSqlAlchemyDataset.column_aggregate_expectation
    def expect_column_unique_value_count_to_be_between(self, column, min_value=None, max_value=None,
                                                       result_format=None, include_config=False, catch_exceptions=None, meta=None):

        if min_value is None and max_value is None:
            raise ValueError("min_value and max_value cannot both be None")

        unique_value_count = self.engine.execute(
<<<<<<< HEAD
            sa.select([sa.func.count(sa.func.distinct(sa.column(column)))]).select_from(
                sa.table(self.table_name))
=======
            sa.select([sa.func.count(sa.func.distinct(sa.column(column)))]).select_from(self._table)
>>>>>>> e3ea376b
        ).scalar()

        # Handle possible missing values
        if unique_value_count is None:
            return {
                'success': False,
                'result': {
                    'observed_value': unique_value_count
                }
            }
        else:
            return {
                "success": (
                    ((min_value is None) or (min_value <= unique_value_count)) and
                    ((max_value is None) or (unique_value_count <= max_value))
                ),
                "result": {
                    "observed_value": unique_value_count
                }
            }

    @DocInherit
    @MetaSqlAlchemyDataset.column_aggregate_expectation
    def expect_column_proportion_of_unique_values_to_be_between(self, column, min_value=0, max_value=1,
                                                                result_format=None, include_config=False, catch_exceptions=None, meta=None):

        if min_value is None and max_value is None:
            raise ValueError("min_value and max_value cannot both be None")

        count_query = self.engine.execute(
            sa.select([
                sa.func.count().label('element_count'),
                sa.func.sum(
                    sa.case([(sa.column(column) == None, 1)], else_=0)
                ).label('null_count'),
<<<<<<< HEAD
                sa.func.count(sa.func.distinct(sa.column(column))
                              ).label('unique_value_count')
            ]).select_from(sa.table(self.table_name))
=======
                sa.func.count(sa.func.distinct(sa.column(column))).label('unique_value_count')
            ]).select_from(self._table)
>>>>>>> e3ea376b
        )

        counts = count_query.fetchone()

        if counts['element_count'] - counts['null_count'] > 0:
            proportion_unique = counts['unique_value_count'] / \
                (counts['element_count'] - counts['null_count'])
        else:
            proportion_unique = None

        return {
            "success": (
                ((min_value is None) or (min_value <= proportion_unique)) and
                ((max_value is None) or (proportion_unique <= max_value))
            ),
            "element_count": counts["element_count"],
            "null_count": counts["null_count"],
            "result": {
                "observed_value": proportion_unique
            }
        }<|MERGE_RESOLUTION|>--- conflicted
+++ resolved
@@ -298,12 +298,8 @@
         if value is None:
             raise ValueError("value must be provided")
 
-<<<<<<< HEAD
         count_query = sa.select([sa.func.count()]).select_from(
-            sa.table(self.table_name))
-=======
-        count_query = sa.select([sa.func.count()]).select_from(self._table)
->>>>>>> e3ea376b
+            self._table)
         row_count = self.engine.execute(count_query).scalar()
 
         return {
@@ -331,12 +327,8 @@
         except ValueError:
             raise ValueError("min_value and max_value must be integers")
 
-<<<<<<< HEAD
         count_query = sa.select([sa.func.count()]).select_from(
-            sa.table(self.table_name))
-=======
-        count_query = sa.select([sa.func.count()]).select_from(self._table)
->>>>>>> e3ea376b
+            self._table)
         row_count = self.engine.execute(count_query).scalar()
 
         if min_value != None and max_value != None:
@@ -547,12 +539,8 @@
                 "parse_strings_as_datetimes is not supported in SqlAlchemy")
 
         col_max = self.engine.execute(
-<<<<<<< HEAD
             sa.select([sa.func.max(sa.column(column))]).select_from(
-                sa.table(self.table_name))
-=======
-            sa.select([sa.func.max(sa.column(column))]).select_from(self._table)
->>>>>>> e3ea376b
+                self._table)
         ).scalar()
 
         # Handle possible missing values
@@ -599,12 +587,8 @@
                 "parse_strings_as_datetimes is not supported in SqlAlchemy")
 
         col_min = self.engine.execute(
-<<<<<<< HEAD
             sa.select([sa.func.min(sa.column(column))]).select_from(
-                sa.table(self.table_name))
-=======
-            sa.select([sa.func.min(sa.column(column))]).select_from(self._table)
->>>>>>> e3ea376b
+                self._table)
         ).scalar()
 
         # Handle possible missing values
@@ -645,12 +629,8 @@
             raise ValueError("min_value and max_value cannot both be None")
 
         col_sum = self.engine.execute(
-<<<<<<< HEAD
             sa.select([sa.func.sum(sa.column(column))]).select_from(
-                sa.table(self.table_name))
-=======
-            sa.select([sa.func.sum(sa.column(column))]).select_from(self._table)
->>>>>>> e3ea376b
+                self._table)
         ).scalar()
 
         # Handle possible missing values
@@ -700,12 +680,8 @@
             raise ValueError("column is not numeric")
 
         col_avg = self.engine.execute(
-<<<<<<< HEAD
             sa.select([sa.func.avg(sa.column(column))]).select_from(
-                sa.table(self.table_name))
-=======
-            sa.select([sa.func.avg(sa.column(column))]).select_from(self._table)
->>>>>>> e3ea376b
+                self._table)
         ).scalar()
 
         # Handle possible missing values
@@ -822,12 +798,8 @@
             raise ValueError("min_value and max_value cannot both be None")
 
         unique_value_count = self.engine.execute(
-<<<<<<< HEAD
             sa.select([sa.func.count(sa.func.distinct(sa.column(column)))]).select_from(
-                sa.table(self.table_name))
-=======
-            sa.select([sa.func.count(sa.func.distinct(sa.column(column)))]).select_from(self._table)
->>>>>>> e3ea376b
+                self._table)
         ).scalar()
 
         # Handle possible missing values
@@ -863,14 +835,9 @@
                 sa.func.sum(
                     sa.case([(sa.column(column) == None, 1)], else_=0)
                 ).label('null_count'),
-<<<<<<< HEAD
                 sa.func.count(sa.func.distinct(sa.column(column))
                               ).label('unique_value_count')
-            ]).select_from(sa.table(self.table_name))
-=======
-                sa.func.count(sa.func.distinct(sa.column(column))).label('unique_value_count')
             ]).select_from(self._table)
->>>>>>> e3ea376b
         )
 
         counts = count_query.fetchone()
